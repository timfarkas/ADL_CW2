from typing import Literal
import cv2
import matplotlib.pyplot as plt
import numpy as np
import torch
import torch.nn as nn
import torch.optim as optim
import torch.nn.functional as F
from torchvision.models import (
    resnet18,
    ResNet18_Weights,
    resnet50,
    ResNet50_Weights,
    resnet101,
    ResNet101_Weights,
)
import os
from utils import resize_images, unnormalize
from torch.utils.data import TensorDataset
from pytorch_grad_cam.utils.model_targets import ClassifierOutputTarget
from pytorch_grad_cam import GradCAM, ScoreCAM, AblationCAM


### Num Inputs:
#       Breed:                  37
#       Species:                2
#       Bbox:                   256x256
#       Breed + Species??:      39
#       Breed + Bbox:           37 + 256x256
#       Species + Bbox:         2 + 256x256
#       Breed+Species+Bbox?:    39 + 256x256


class BasicCAMWrapper(nn.Module):
    def __init__(self, model):
        """
        Wrapper class for models to generate Class Activation Maps (CAM) during forward pass

        Args:
            model: The base model to wrap (CNN or ResNetBackbone)
        """
        super().__init__()
        self.model = model
        self.hooks = []

    def forward(self, x, target_class=None, return_cam=False):
        """
        Forward pass that can optionally return CAM visualization

        Args:
            x: Input tensor (images)
            target_class: Optional class index to generate CAM for. If None and return_cam=True,
                          uses predicted class
            return_cam: If True, returns CAM along with model output

        Returns:
            - If return_cam=False: model output (logits)
            - If return_cam=True: tuple of (logits, cam_image, predicted_class)
        """
        # Get model outputs and feature maps
        logits, feature_maps = self.model(x, return_features=True)

        batch_size = x.size(0)
        cams = []

        for b in range(batch_size):
            feature_map = feature_maps[b]  # (C, H, W) for this batch item

            # Determine class for CAM visualization
            if target_class is None:
                # Use predicted class if target not specified
                _, predicted_class = torch.max(logits[b], 0)
                current_target = predicted_class.item()
            else:
                current_target = target_class

            # Compute CAM for this batch item
            classifier_weights = self.model.classifier.weight.data
            cam = self._compute_cam(feature_map, classifier_weights, current_target)
            cam = resize_images(cam, 256, 256)
            cams.append(torch.tensor(cam))

        # Stack all CAMs into a batch
        batch_cams = torch.stack(cams)

        return batch_cams

    def _compute_cam(self, feature_map, classifier_weights, class_idx):
        """Compute class activation map"""
        weights = (
            classifier_weights[class_idx].unsqueeze(1).unsqueeze(2)
        )  # Shape: (C, 1, 1)
        cam = torch.sum(weights * feature_map, dim=0)  # Shape: (H, W)
        cam = cam.detach().cpu().numpy()
        cam = np.maximum(cam, 0)  # ReLU
        cam = cam - np.min(cam)
        cam = cam / (np.max(cam) + 1e-8)  # Normalize to [0, 1]
        return cam

    def _generate_cam_image(self, img_tensor, cam):
        """Generate CAM overlay on the original image"""
        img_np = img_tensor.permute(1, 2, 0).cpu().numpy()
        h, w = img_np.shape[:2]
        cam_resized = cv2.resize(cam, (w, h))

        # Create heatmap
        heatmap = cv2.applyColorMap(np.uint8(255 * cam_resized), cv2.COLORMAP_JET)
        heatmap = cv2.cvtColor(heatmap, cv2.COLOR_BGR2RGB)  # Convert BGR to RGB
        heatmap = heatmap.astype(np.float32) / 255

        # Create overlay
        overlay = 0.5 * img_np + 0.5 * heatmap
        overlay = np.clip(overlay, 0, 1)

        return overlay

    def visualize_batch(self, images, labels=None, num_images=4):
        """
        Visualize CAM for a batch of images

        Args:
            images: Batch of images
            labels: Optional ground truth labels
            num_images: Number of images to visualize
        """
        # Limit to specified number of images
        images = images[:num_images]

        # Prepare figure
        fig, axes = plt.subplots(nrows=2, ncols=num_images, figsize=(4 * num_images, 8))

        with torch.no_grad():
            logits, feature_maps = self.model(images, return_features=True)

            for i in range(num_images):
                img = images[i]
                fmap = feature_maps[i]

                # Determine target class
                if labels is not None:
                    target_class = labels[i].item()
                else:
                    _, target_class = torch.max(logits[i], 0)
                    target_class = target_class.item()

                # Compute CAM
                cam = self._compute_cam(
                    fmap, self.model.classifier.weight.data, target_class
                )
                img_np = img.permute(1, 2, 0).cpu().numpy()

                # Original image on first row
                axes[0][i].imshow(img_np)
                axes[0][i].set_title(f"Original - Class {target_class}")
                axes[0][i].axis("off")

                # CAM overlay on second row
                cam_resized = cv2.resize(cam, (img_np.shape[1], img_np.shape[0]))
                cam_normalized = np.clip(cam_resized, 0, 1)

                heatmap = cv2.applyColorMap(
                    np.uint8(255 * cam_normalized), cv2.COLORMAP_JET
                )
                heatmap = cv2.cvtColor(heatmap, cv2.COLOR_BGR2RGB)
                heatmap = heatmap.astype(np.float32) / 255.0

                overlay = 0.5 * img_np + 0.5 * heatmap
                overlay = np.clip(overlay, 0, 1)

                axes[1][i].imshow(overlay)
                axes[1][i].set_title(f"CAM - Class {target_class}")
                axes[1][i].axis("off")

        plt.tight_layout()
        plt.show()


class TrainedModel(nn.Module):
    def __init__(self, backbone: nn.Module, head: nn.Module, *args, **kwargs):
        super().__init__(*args, **kwargs)
        self.backbone = backbone
        self.head = head

    def forward(self, x):
        features = self.backbone(x)
        self.feature_maps = features
        logits = self.head(features)
        return logits


class CAMManager:
    """
    Class that manages different CAM methods based on the grad-cam package.
    It allows to visualise CAMs and can prepare outputs for self-training.
    """

    dataset: TensorDataset

    def __init__(
        self,
        model: torch.nn.Module,
        dataloader: torch.utils.data.DataLoader,
        target_type: str,
        method: Literal["GradCAM", "ScoreCAM", "AblationCAM"] = "GradCAM",
        target_layer=None,
        smooth: bool = False,
    ):
        """
        Args:
            model: The model to generate CAMs for
            method: CAM method ('GradCAM', 'HiResCAM', etc. naming based on grad-cam package)
            target_layer: Target layer for CAM methods, if None will be auto-detected
        """
        self.dataloader = dataloader
        self.target_type = target_type
        self.smooth = smooth
        self.model = model
        self.method = method

        # Auto-detect target layers if not specified
        if target_layer is None:
            if isinstance(model, TrainedModel):
                if isinstance(model.backbone, ResNetBackbone):
                    self.target_layers = [model.backbone.features[-1][-1]]
                else:
                    self.target_layers = [model.backbone.features[-2]]
            elif hasattr(model, "features") and hasattr(model.features, "__getitem__"):
                if isinstance(model, ResNetBackbone):
                    self.target_layers = [
                        model.features[-1][-1]
                    ]  # Last block of layer4 in ResNet
                else:  # CNN
                    self.target_layers = [
                        model.features[-2]
                    ]  # Last conv layer before GAP in CNN
            else:
                raise ValueError(
                    "Unsupported model type for CAM, could not detect target layers."
                )
        else:
            self.target_layers = [target_layer]

        # Initialise the appropriate CAM method
<<<<<<< HEAD
        self.cam_method = method
        

        ## self.cam.batch_size = dataloader.batch_size
        
=======
        match method:
            case "ClassicCAM":
                self.cam = self._classic_cam(model)
            case "GradCAM":
                from pytorch_grad_cam import GradCAM

                self.cam = GradCAM(model=model, target_layers=self.target_layers)
            case "ScoreCAM":
                from pytorch_grad_cam import ScoreCAM

                self.cam = ScoreCAM(model=model, target_layers=self.target_layers)
            case "AblationCAM":
                from pytorch_grad_cam import AblationCAM

                self.cam = AblationCAM(model=model, target_layers=self.target_layers)
            case _:
                raise ValueError(f"Unsupported CAM method: {method}")

        self.cam.batch_size = dataloader.batch_size

>>>>>>> 424e8280
        self.generator = self.get_cam_generator(
            dataloader=dataloader, target_type=target_type, smooth=smooth
        )

    def get_cam_dataset(self, num_samples=None) -> torch.utils.data.TensorDataset:
        self.dataset = self._generate_cam_dataset(
            self.dataloader, self.target_type, self.smooth, num_samples
        )
        return self.dataset

    def get_cam_generator(self, dataloader, target_type: str, smooth: bool = False):
        device = next(self.model.parameters()).device

        for batch_images, batch_targets in dataloader:
            cam = None
            match self.method:
                case "GradCAM":
                    cam = GradCAM(model=self.model, target_layers=self.target_layers)
                case "ScoreCAM":
                    cam = ScoreCAM(model=self.model, target_layers=self.target_layers)
                case "AblationCAM":
                    cam = AblationCAM(model=self.model, target_layers=self.target_layers)
                case _:
                    raise ValueError(f"Unsupported CAM method: {self.method}")
            images = batch_images.to(device)
<<<<<<< HEAD
=======

>>>>>>> 424e8280
            try:
                labels = batch_targets[target_type].to(device)
                gt_masks = batch_targets["segmentation"].to(device)
            except (ValueError, KeyError):
                raise ValueError(
                    f"Expected dict with keys '{target_type}' and 'segmentation'"
                )

            targets = [ClassifierOutputTarget(label.item()) for label in labels]

            
            grayscale_cams = cam(
                input_tensor=images,
                targets=targets,
                aug_smooth=smooth,
                eigen_smooth=smooth,
            )
<<<<<<< HEAD
            tensor_cams = torch.from_numpy(grayscale_cams).float().unsqueeze(1)
        
            
=======
>>>>>>> 424e8280

            if self.method != "ClassicCAM":
                tensor_cams = torch.from_numpy(grayscale_cams).float().unsqueeze(1)
            else:
                tensor_cams = grayscale_cams
            
            yield batch_images, tensor_cams, gt_masks.cpu()

    def _generate_cam_dataset(
        self, dataloader, target_type, smooth: bool, num_samples=None
    ):
        """
        Generate a dataset with CAM masks for self-training.

        Args:
            dataloader: DataLoader with images

        Returns:
            TensorDataset: Contains (images, cam_mask, segmentation_masks),
                where masks are [B, 1, H, W].
        """

        self.model.eval()

        all_images, all_cams, all_masks = [], [], []
        batch_size = dataloader.batch_size
        for i, (images, cams, masks) in enumerate(
            self.get_cam_generator(dataloader, target_type, smooth)
        ):
            all_images.append(images)
            all_cams.append(cams)
            all_masks.append(masks)
            if num_samples is not None and (i + 1) * batch_size >= num_samples:
                break

        # Concatenate all batches
        images_tensor = torch.cat(all_images, dim=0)
        cams_tensor = torch.cat(all_cams, dim=0)
        masks_tensor = torch.cat(all_masks, dim=0)

        return TensorDataset(images_tensor, cams_tensor, masks_tensor)

    def _classic_cam(self, model: torch.nn.Module):
        def _forward(
            input_tensor,
            targets,
            aug_smooth,
            eigen_smooth,
        ):
            """
            Forward pass to get logits and feature maps.
            """
            model.eval()
            batch_cams = []
            input_size = input_tensor.shape[-2:]  # get (H, W) from input
            
            with torch.no_grad():
                logits = model(input_tensor)  # logits: (B, C)
                feature_maps = model.feature_maps  # (B, C, H, W)
                weights = model.head.head[2].weight
                pred_classes = logits.argmax(dim=1)  # (B,)
                
                for i in range(input_tensor.size(0)):
                    fmap = feature_maps[i]  # (C, H, W)
                    cls_idx = pred_classes[i]
                    weight_vec = weights[cls_idx].view(-1, 1, 1)  # (C, 1, 1)

                    cam = torch.sum(fmap * weight_vec, dim=0, keepdim=True).unsqueeze(
                        0
                    )  # (1, 1, H, W)
                    cam = F.relu(cam)
                    cam = cam - cam.min()
                    cam = cam / (cam.max() + 1e-8)
                    cam_resized = F.interpolate(
                        cam, size=input_size, mode="bilinear", align_corners=False
                    )
                    batch_cams.append(cam_resized.cpu())

                batch_cams = torch.cat(batch_cams, dim=0)  # (B, 1, H, W)
            return batch_cams

        return _forward


class BboxHead(nn.Module):
    def __init__(self, adapter="CNN"):
        super().__init__()
        if adapter.lower() == "cnn":
            num_inputs = 256
        elif adapter.lower() == "res18":
            num_inputs = 512
        elif adapter.lower() == "res50":
            num_inputs = 2048
        elif adapter.lower() == "res101":
            num_inputs = 2048
        else:
            num_inputs = 512
        self.head = nn.Sequential(
            nn.AdaptiveAvgPool2d((1, 1)),  # (C,H,W) → (C,1,1)
            nn.Flatten(),  # → (C,)
            nn.Linear(num_inputs, 4),
            nn.Sigmoid(),  ### [cx, cy, w, h]
        )

        self.name = "BboxHead"

    def change_adapter(self, adapter):
        if adapter.lower() == "cnn":
            num_inputs = 256
        elif adapter.lower() == "res18":
            num_inputs = 512
        elif adapter.lower() == "res50":
            num_inputs = 2048
        elif adapter.lower() == "res101":
            num_inputs = 2048
        else:
            num_inputs = 512

        self.head = nn.Sequential(
            nn.AdaptiveAvgPool2d((1, 1)),  # (C,H,W) → (C,1,1)
            nn.Flatten(),  # → (C,)
            nn.Linear(num_inputs, 4),
            nn.Sigmoid(),  ### [cx, cy, w, h]
        )
        self.name = "BBoxHead"

    def forward(self, z):
        return self.head(z)


class ClassifierHead(nn.Module):
    def __init__(self, num_classes=2, adapter="CNN"):
        super().__init__()
        if adapter.lower() == "cnn":
            num_inputs = 256
        elif adapter.lower() == "res18":
            num_inputs = 512
        elif adapter.lower() == "res50":
            num_inputs = 2048
        elif adapter.lower() == "res101":
            num_inputs = 2048
        else:
            num_inputs = 512
        self.num_classes = num_classes
        self.head = nn.Sequential(
            nn.AdaptiveAvgPool2d((1, 1)),  # (C,H,W) → (C,1,1)
            nn.Flatten(),  # → (C,)
            nn.Linear(num_inputs, num_classes),
            nn.Sigmoid(),
        )

        self.name = f"ClassifierHead({num_classes})"

    def change_adapter(self, adapter):
        if adapter.lower() == "cnn":
            num_inputs = 256
        elif adapter.lower() == "res18":
            num_inputs = 512
        elif adapter.lower() == "res50":
            num_inputs = 2048
        elif adapter.lower() == "res101":
            num_inputs = 2048
        else:
            num_inputs = 512

        self.head = nn.Sequential(
            nn.AdaptiveAvgPool2d((1, 1)),  # (C,H,W) → (C,1,1)
            nn.Flatten(),  # → (C,)
            nn.Linear(num_inputs, self.num_classes),
            nn.Sigmoid(),
        )

    def forward(self, z):
        return self.head(z)


class CNNBackbone(nn.Module):
    def __init__(self):
        super().__init__()
        self.features = nn.Sequential(
            # Input: (B, 3, 256, 256)
            nn.Conv2d(
                in_channels=3, out_channels=32, kernel_size=3, padding=1
            ),  # (B, 32, 256, 256)
            nn.BatchNorm2d(32),
            nn.ReLU(inplace=True),
            nn.MaxPool2d(2),  # (B, 32, 128, 128)
            nn.Conv2d(
                in_channels=32, out_channels=64, kernel_size=3, padding=1
            ),  # (B, 64, 128, 128)
            nn.BatchNorm2d(64),
            nn.ReLU(inplace=True),
            nn.MaxPool2d(2),  # (B, 64, 64, 64)
            nn.Conv2d(
                in_channels=64, out_channels=128, kernel_size=3, padding=1
            ),  # (B, 128, 64, 64)
            nn.BatchNorm2d(128),
            nn.ReLU(inplace=True),
            nn.MaxPool2d(2),  # (B, 128, 32, 32)
            nn.Conv2d(
                in_channels=128, out_channels=256, kernel_size=3, padding=1
            ),  # (B, 256, 32, 32)
            nn.BatchNorm2d(256),
            nn.ReLU(inplace=True),
            nn.MaxPool2d(2),  # (B, 256, 16, 16)
        )

    def forward(self, img):
        return self.features(img)


class ResNetBackbone(nn.Module):
    def __init__(self, pretrained: bool = True, model_type: str = "resnet18"):
        super().__init__()

        if model_type == "resnet18":
            if pretrained:
                base_model = resnet18(weights=ResNet18_Weights.DEFAULT)
            else:
                base_model = resnet18(weights=None)
        elif model_type == "resnet50":
            if pretrained:
                base_model = resnet50(weights=ResNet50_Weights.DEFAULT)
            else:
                base_model = resnet50(weights=None)
        elif model_type == "resnet101":
            if pretrained:
                base_model = resnet101(weights=ResNet101_Weights.DEFAULT)
            else:
                base_model = resnet101(weights=None)
        else:
            base_model = resnet18(weights=None)  # No pretrained weights

        self.features = nn.Sequential(
            base_model.conv1,
            base_model.bn1,
            base_model.relu,
            base_model.maxpool,
            base_model.layer1,
            base_model.layer2,
            base_model.layer3,
            base_model.layer4,
        )

    def forward(self, img, return_features=False):
        features = self.features(img)
        if return_features:
            return features, features
        return features


class UNet(nn.Module):
    def __init__(self, in_channels=3, out_channels=1, base_ch=32):
        super().__init__()

        def conv_block(in_ch, out_ch):
            return nn.Sequential(
                nn.Conv2d(in_ch, out_ch, kernel_size=3, padding=1),
                nn.BatchNorm2d(out_ch),
                nn.ReLU(inplace=True),
                nn.Conv2d(out_ch, out_ch, kernel_size=3, padding=1),
                nn.BatchNorm2d(out_ch),
                nn.ReLU(inplace=True),
            )

        self.enc1 = conv_block(in_channels, base_ch)
        self.enc2 = conv_block(base_ch, base_ch * 2)
        self.enc3 = conv_block(base_ch * 2, base_ch * 4)

        self.pool = nn.MaxPool2d(2)

        self.middle = conv_block(base_ch * 4, base_ch * 4)

        self.up2 = nn.ConvTranspose2d(base_ch * 4, base_ch * 2, kernel_size=2, stride=2)
        self.dec2 = conv_block(base_ch * 4 + base_ch * 2, base_ch * 2)

        self.up1 = nn.ConvTranspose2d(base_ch * 2, base_ch, kernel_size=2, stride=2)
        self.dec1 = conv_block(base_ch * 2 + base_ch, base_ch)

        self.out = nn.Conv2d(base_ch, out_channels, kernel_size=1)

    def forward(self, x):
        input_size = x.shape[2:]
        e1 = self.enc1(x)
        e2 = self.enc2(self.pool(e1))
        e3 = self.enc3(self.pool(e2))

        m = self.middle(self.pool(e3))

        d2 = self.up2(m)
        d2 = torch.cat([d2, e3], dim=1)
        d2 = self.dec2(d2)

        d1 = self.up1(d2)
        d1 = torch.cat([d1, e2], dim=1)
        d1 = self.dec1(d1)

        out = self.out(d1)
        out = F.interpolate(out, size=input_size, mode="bilinear", align_corners=False)

        return out


class SelfTraining:
    @staticmethod
    def fit_sgd_pixel(
        model_train,
        dataloader_new,
        number_epoch: int,
        learning_rate: float,
        loss_function: torch.nn.Module,
        model_path: str,
        device: str = None,
    ) -> None:
        """
        Train a segmentation model using Stochastic Gradient Descent.
        Args:
            model_train: The neural network model to train
            trainloader: DataLoader containing the training data
            number_epoch: Number of epochs to train for
            learning_rate: Learning rate for the optimizer
            loss_function: Loss function to optimize (e.g., nn.CrossEntropyLoss for multi-class segmentation)
            model_path: Path where the trained model will be saved
            device: Device to run the training on ('cuda', 'cpu', etc.)
        """
        torch.autograd.set_detect_anomaly(True)
        print("<Training Start>")
        model_train.to(device)
        optimizer = optim.SGD(model_train.parameters(), lr=learning_rate, momentum=0.9)

        for epoch in range(number_epoch):
            batch_count = 0
            correct_pixels = 0
            total_pixels = 0
            total_loss = 0
            # batch_count = 0
            total_batches = len(dataloader_new)
            for images, masks, masks_gt in dataloader_new:
                batch_count += 1
                if batch_count % 10 == 0:
                    print(f"Batch: {batch_count}/{total_batches}")
                images = images.to(device)
                masks = masks.to(device).float()
                # masks_gt = masks_gt.to(device).float()
                optimizer.zero_grad()
                outputs = model_train(images)  # [B, num_classes, H, W]

                loss = loss_function(outputs, masks)
                loss.backward()
                optimizer.step()

                # Calculate pixel-wise accuracy
                probs = torch.sigmoid(outputs)
                preds = probs > 0.5  # threshold logits
                correct_pixels += (preds == masks.bool()).sum().item()
                total_pixels += masks.numel()
                total_loss += loss.item() * images.size(0)

            avg_loss = total_loss / len(dataloader_new.dataset)
            pixel_accuracy = correct_pixels / total_pixels

            print(
                f"Epoch {epoch + 1}/{number_epoch}, Pixel Accuracy: {pixel_accuracy:.4f}, Loss: {avg_loss:.4f}"
            )

        torch.save(model_train.state_dict(), model_path)
        print(
            "Model saved. Number of parameters:",
            sum(p.numel() for p in model_train.parameters()),
        )

    @staticmethod
    def predict_pixel_classification_dataset(
        model: nn.Module,
        dataloader: torch.utils.data.DataLoader,
        device: str = "cpu",
        threshold: float = 0.2,
    ):
        """
        Run inference on a dataset and return a new dataset with images and filtered predicted pixel-level probabilities.
        Args:
            model: Trained segmentation model (e.g., UNet).
            dataloader: DataLoader containing input images.
            device: 'cuda', 'mps', or 'cpu'.
            threshold: Minimum confidence threshold; values below will be set to 0.
        Returns:
            TensorDataset: Dataset containing (images, filtered_probs) where probs ∈ [0,1]
        """
        model.eval()
        model.to(device)

        image_list = []
        prob_mask_list = []
        gt_mask_list = []

        with torch.no_grad():
            for images, targets in dataloader:
                images = images.to(device)
                logits = model(images)  # [B, 1, H, W]
                gt_masks = targets["segmentation"].to(device)
                probs = torch.sigmoid(logits)  # ∈ [0,1]
                filtered_probs = (
                    probs * (probs > threshold).float()
                )  # Zero out low-confidence pixels

                image_list.append(images.cpu())
                prob_mask_list.append(filtered_probs.cpu())
                gt_mask_list.append(gt_masks.cpu())

        all_images = torch.cat(image_list, dim=0)
        all_probs = torch.cat(prob_mask_list, dim=0)
        all_gts = torch.cat(gt_mask_list, dim=0)

        print(f"Generated filtered probability masks for {len(all_images)} samples.")
        return TensorDataset(all_images, all_probs, all_gts)

    @staticmethod
    def visualize_predicted_masks(dataset, num_samples=6, save_path=None):
        """
        Visualize predicted masks and ground-truth masks with 3xN layout:
        Row 1: Input images
        Row 2: Predicted masks
        Row 3: Ground truth masks
        """
        dataloader = torch.utils.data.DataLoader(
            dataset, batch_size=num_samples, shuffle=False
        )
        images, masks, masks_gt = next(iter(dataloader))

        fig, axs = plt.subplots(3, num_samples, figsize=(num_samples * 3, 3 * 3))

        for i in range(num_samples):
            img = unnormalize(images[i]).permute(1, 2, 0).cpu().numpy()
            pred_mask = masks[i][0].cpu().numpy()
            gt_mask = masks_gt[i][0].cpu().numpy()

            axs[0, i].imshow(img)
            axs[0, i].set_title(f"Image {i + 1}")
            axs[1, i].imshow(pred_mask, cmap="gray")
            axs[1, i].set_title(f"Predicted")
            axs[2, i].imshow(gt_mask, cmap="gray")
            axs[2, i].set_title(f"Ground Truth")

            for row in range(3):
                axs[row, i].axis("off")

        plt.tight_layout()

        if save_path:
            dir_name = os.path.dirname(save_path)
            if dir_name:
                os.makedirs(dir_name, exist_ok=True)
            plt.savefig(save_path)
            print(f"Saved visualization to {save_path}")

        plt.close()

    @staticmethod
    def visualize_cam_samples(dataloader, num_samples=4):
        """
        Visualize image, CAM, and GT mask for a few samples from a DataLoader.

        Args:
            dataloader (DataLoader): DataLoader yielding (image, CAM, GT mask) batches
            num_samples (int): Number of samples to visualize
        """
        # Get one batch
        batch = next(iter(dataloader))
        if isinstance(batch, (list, tuple)) and len(batch) == 3:
            images, cams, masks = batch
        else:
            raise ValueError("Expected DataLoader to return (image, cam, mask) tuples.")

        # Slice to desired number of samples
        images = images[:num_samples]
        cams = cams[:num_samples]
        masks = masks[:num_samples]

        # Unnormalize images for visualization
        mean = torch.tensor([0.485, 0.456, 0.406]).view(1, 3, 1, 1)
        std = torch.tensor([0.229, 0.224, 0.225]).view(1, 3, 1, 1)
        unnormalized_images = images * std + mean
        unnormalized_images = unnormalized_images.clamp(0, 1)

        # Setup plot
        fig, axs = plt.subplots(3, num_samples, figsize=(num_samples * 3, 9))

        for i in range(num_samples):
            # Image
            img = unnormalized_images[i].permute(1, 2, 0).cpu().numpy()
            axs[0, i].imshow(img)
            axs[0, i].set_title(f"Image {i + 1}")
            axs[0, i].axis("off")

            # CAM (assumes shape (1, H, W))
            cam = cams[i].squeeze().cpu().numpy()
            axs[1, i].imshow(cam, cmap="jet")
            axs[1, i].set_title(f"CAM {i + 1}")
            axs[1, i].axis("off")

            # Ground Truth Mask (assumes shape (1, H, W))
            mask = masks[i].squeeze().cpu().numpy()
            axs[2, i].imshow(mask, cmap="gray")
            axs[2, i].set_title(f"GT Mask {i + 1}")
            axs[2, i].axis("off")

        plt.tight_layout()
        plt.show()<|MERGE_RESOLUTION|>--- conflicted
+++ resolved
@@ -241,34 +241,11 @@
             self.target_layers = [target_layer]
 
         # Initialise the appropriate CAM method
-<<<<<<< HEAD
         self.cam_method = method
         
 
         ## self.cam.batch_size = dataloader.batch_size
         
-=======
-        match method:
-            case "ClassicCAM":
-                self.cam = self._classic_cam(model)
-            case "GradCAM":
-                from pytorch_grad_cam import GradCAM
-
-                self.cam = GradCAM(model=model, target_layers=self.target_layers)
-            case "ScoreCAM":
-                from pytorch_grad_cam import ScoreCAM
-
-                self.cam = ScoreCAM(model=model, target_layers=self.target_layers)
-            case "AblationCAM":
-                from pytorch_grad_cam import AblationCAM
-
-                self.cam = AblationCAM(model=model, target_layers=self.target_layers)
-            case _:
-                raise ValueError(f"Unsupported CAM method: {method}")
-
-        self.cam.batch_size = dataloader.batch_size
-
->>>>>>> 424e8280
         self.generator = self.get_cam_generator(
             dataloader=dataloader, target_type=target_type, smooth=smooth
         )
@@ -294,10 +271,6 @@
                 case _:
                     raise ValueError(f"Unsupported CAM method: {self.method}")
             images = batch_images.to(device)
-<<<<<<< HEAD
-=======
-
->>>>>>> 424e8280
             try:
                 labels = batch_targets[target_type].to(device)
                 gt_masks = batch_targets["segmentation"].to(device)
@@ -315,12 +288,9 @@
                 aug_smooth=smooth,
                 eigen_smooth=smooth,
             )
-<<<<<<< HEAD
             tensor_cams = torch.from_numpy(grayscale_cams).float().unsqueeze(1)
         
             
-=======
->>>>>>> 424e8280
 
             if self.method != "ClassicCAM":
                 tensor_cams = torch.from_numpy(grayscale_cams).float().unsqueeze(1)
