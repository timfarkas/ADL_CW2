from pre_training import (
    Trainer,
    NUM_SPECIES,
    NUM_BREEDS, 
)
from models import (
    BboxHead,
    CAMManager,
    CNNBackbone,
    ClassifierHead,
    ResNetBackbone,
    TrainedModel,
)
import torch
import torch.nn as nn
import data
import matplotlib.pyplot as plt
import json
import os
<<<<<<< HEAD
from typing import List, Tuple, Optional, Union, Any
import glob
=======
from typing import List, Tuple, Optional
>>>>>>> cb68daec

# TODO: Set the right list of checkpoints to generate
checkpoint_dicts = [
    # --- CNN-based models ---
    {"model_path": "cnn_bbox", "heads": [BboxHead(adapter="CNN")], "epoch": 5},
    {
        "model_path": "cnn_breed",
        "heads": [ClassifierHead(NUM_BREEDS, adapter="CNN")],
        "epoch": 20,
    },
    {
        "model_path": "cnn_breed_bbox",
        "heads": [ClassifierHead(NUM_BREEDS, adapter="CNN"), BboxHead(adapter="CNN")],
        "epoch": 20,
    },
    {
        "model_path": "cnn_breed_species",
        "heads": [
            ClassifierHead(NUM_BREEDS, adapter="CNN"),
            ClassifierHead(NUM_SPECIES, adapter="CNN"),
        ],
        "epoch": 20,
    },
    {
        "model_path": "cnn_species",
        "heads": [ClassifierHead(NUM_SPECIES, adapter="CNN")],
        "epoch": 10,
    },
    {
        "model_path": "cnn_species_bbox",
        "heads": [ClassifierHead(NUM_SPECIES, adapter="CNN"), BboxHead(adapter="CNN")],
        "epoch": 20,
    },
    {
        "model_path": "cnn_species_breed_bbox",
        "heads": [
            ClassifierHead(NUM_SPECIES, adapter="CNN"),
            ClassifierHead(NUM_BREEDS, adapter="CNN"),
            BboxHead(adapter="CNN"),
        ],
        "epoch": 15,
    },
    # --- ResNet-based models (sizes: 18, 50, 101) ---
    # res_breed_species
    {
        "model_path": "cnn_species",
        "heads": [ClassifierHead(NUM_SPECIES, adapter="CNN")],
        "epoch": 10,
    },
    {
        "model_path": "cnn_breed_species",
        "heads": [ClassifierHead(NUM_BREEDS, adapter="CNN"), ClassifierHead(NUM_SPECIES, adapter="CNN")],
        "epoch": 20,
    },
    {
        "model_path": "cnn_species_breed_bbox",
        "heads": [ClassifierHead(NUM_SPECIES, adapter="CNN"), ClassifierHead(NUM_BREEDS, adapter="CNN"), BboxHead(adapter="CNN")],
        "epoch": 15,
    },
    {
        "model_path": "cnn_breed_bbox",
        "heads": [ClassifierHead(NUM_BREEDS, adapter="CNN"), BboxHead(adapter="CNN")],
        "epoch": 20,
    },
    {
        "model_path": "cnn_breed",
        "heads": [ClassifierHead(NUM_BREEDS, adapter="CNN")],
        "epoch": 20,
    },
    {
        "model_path": "res_breed_species",
        "heads": [
            ClassifierHead(NUM_BREEDS, adapter="res18"),
            ClassifierHead(NUM_SPECIES, adapter="res18"),
        ],
        "epoch": 20,
        "size": "18",
    },
    {
        "model_path": "res_breed_species",
        "heads": [
            ClassifierHead(NUM_BREEDS, adapter="res50"),
            ClassifierHead(NUM_SPECIES, adapter="res50"),
        ],
        "epoch": 20,
        "size": "50",
    },
    {
        "model_path": "res_breed_species",
        "heads": [
            ClassifierHead(NUM_BREEDS, adapter="res101"),
            ClassifierHead(NUM_SPECIES, adapter="res101"),
        ],
        "epoch": 10,
        "size": "101",
    },
    # res_breed
    {
        "model_path": "res_breed",
        "heads": [ClassifierHead(NUM_BREEDS, adapter="res18")],
        "epoch": 15,
        "size": "18",
    },
    {
        "model_path": "res_breed",
        "heads": [ClassifierHead(NUM_BREEDS, adapter="res50")],
        "epoch": 5,
        "size": "50",
    },
    {
        "model_path": "res_breed",
        "heads": [ClassifierHead(NUM_BREEDS, adapter="res101")],
        "epoch": 10,
        "size": "101",
    },
    # res_breed_bbox
    {
        "model_path": "res_breed_bbox",
        "heads": [
            ClassifierHead(NUM_BREEDS, adapter="res18"),
            BboxHead(adapter="res18"),
        ],
        "epoch": 15,
        "size": "18",
    },
    {
        "model_path": "res_breed_bbox",
        "heads": [
            ClassifierHead(NUM_BREEDS, adapter="res50"),
            BboxHead(adapter="res50"),
        ],
        "epoch": 15,
        "size": "50",
    },
    {
        "model_path": "res_breed_bbox",
        "heads": [
            ClassifierHead(NUM_BREEDS, adapter="res101"),
            BboxHead(adapter="res101"),
        ],
        "epoch": 10,
        "size": "101",
    },
    # res_species
    {
        "model_path": "res_species",
        "heads": [ClassifierHead(NUM_SPECIES, adapter="res18")],
        "epoch": 10,
        "size": "18",
    },
    {
        "model_path": "res_species",
        "heads": [ClassifierHead(NUM_SPECIES, adapter="res50")],
        "epoch": 15,
        "size": "50",
    },
    {
        "model_path": "res_species",
        "heads": [ClassifierHead(NUM_SPECIES, adapter="res101")],
        "epoch": 20,
        "size": "101",
    },
    # res_species_bbox
    {
        "model_path": "res_species_bbox",
        "heads": [
            ClassifierHead(NUM_SPECIES, adapter="res18"),
            BboxHead(adapter="res18"),
        ],
        "epoch": 10,
        "size": "18",
    },
    {
        "model_path": "res_species_bbox",
        "heads": [
            ClassifierHead(NUM_SPECIES, adapter="res50"),
            BboxHead(adapter="res50"),
        ],
        "epoch": 10,
        "size": "50",
    },
    {
        "model_path": "res_species_bbox",
        "heads": [
            ClassifierHead(NUM_SPECIES, adapter="res101"),
            BboxHead(adapter="res101"),
        ],
        "epoch": 20,
        "size": "101",
    },
    # res_species_breed_bbox
    {
        "model_path": "res_species_breed_bbox",
        "heads": [
            ClassifierHead(NUM_SPECIES, adapter="res18"),
            ClassifierHead(NUM_BREEDS, adapter="res18"),
            BboxHead(adapter="res18"),
        ],
        "epoch": 10,
        "size": "18",
    },
    {
        "model_path": "res_species_breed_bbox",
        "heads": [
            ClassifierHead(NUM_SPECIES, adapter="res50"),
            ClassifierHead(NUM_BREEDS, adapter="res50"),
            BboxHead(adapter="res50"),
        ],
        "epoch": 5,
        "size": "50",
    },
    {
        "model_path": "res_species_breed_bbox",
        "heads": [
            ClassifierHead(NUM_SPECIES, adapter="res101"),
            ClassifierHead(NUM_BREEDS, adapter="res101"),
            BboxHead(adapter="res101"),
        ],
        "epoch": 5,
        "size": "101",
    },
    # res_bbox
    {
        "model_path": "res_bbox",
        "heads": [BboxHead(adapter="res18")],
        "epoch": 10,
        "size": "18",
    },
    {
        "model_path": "res_bbox",
        "heads": [BboxHead(adapter="res50")],
        "epoch": 5,
        "size": "50",
    },
    {
        "model_path": "res_bbox",
        "heads": [BboxHead(adapter="res101")],
        "epoch": 5,
        "size": "101",
    },
]

<<<<<<< HEAD
def model_str_to_model_schema(model_str: str, epoch: int) -> dict:
    """
    Convert a model string to a model schema dictionary.
    
    Args:
        model_str (str): String representation of the model (e.g., 'res_species_breed_bbox_50')
        epoch (int): The epoch to use for the model
        
    Returns:
        dict: A dictionary containing model configuration
    """
    # Parse the model string
    parts = model_str.split('_')
    
    # Determine backbone type (CNN or ResNet)
    backbone_type = parts[0]
    
    # Extract size if it's a ResNet model
    size = None
    if backbone_type == "res" and parts[-1].isdigit():
        size = parts[-1]
        parts = parts[:-1]  # Remove size from parts
    
    # Determine the model path (without size)
    model_path = "_".join(parts)
    
    # Determine the adapter based on backbone and size
    if backbone_type == "cnn":
        adapter = "CNN"
        backbone = CNNBackbone()
    else:  # ResNet
        adapter = f"res{size}"
        backbone = ResNetBackbone(model_type=f"resnet{size}")
    
    # Create heads based on the model parts
    heads = []
    if "species" in parts:
        heads.append(ClassifierHead(NUM_SPECIES, adapter=adapter))
    if "breed" in parts:
        heads.append(ClassifierHead(NUM_BREEDS, adapter=adapter))
    if "bbox" in parts:
        heads.append(BboxHead(adapter=adapter))
    
    # Create and return the schema
    schema = {
        "model_path": model_path,
        "heads": heads,
        "epoch": epoch,
        "backbone": backbone
    }
    
    # Add size if it's a ResNet model
    if size:
        schema["size"] = size
    
    return schema


=======
>>>>>>> cb68daec

def getConvLayers(model: nn.Module) -> List[nn.Conv2d]:
    return [m for m in model.modules() if isinstance(m, nn.Conv2d)]


def findConvLayerByIndex(model: nn.Module, index: int = -1) -> Optional[nn.Conv2d]:
    """
    Find a convolutional layer by index in a model.

    Args:
        model (nn.Module): The model to search through
        index (int, optional): The index of the convolutional layer to return (default is -1, the last layer)

    Returns:
        Optional[nn.Conv2d]: The convolutional layer at the specified index, or None if not found
    """
    conv_layers = getConvLayers(model)
    if conv_layers:
        return conv_layers[index]
    return None


def visualize_cam_and_segment(
    img: Optional[torch.Tensor],
    thresholded_cam: torch.Tensor,
    segment: torch.Tensor,
    iou: Optional[float] = None,
    threshold: Optional[float] = None,
) -> None:
    """
    Visualize the image, thresholded CAM, and segmentation mask side by side.

    Args:
        img (Optional[torch.Tensor]): The input image tensor of shape (C, H, W) or None
        thresholded_cam (torch.Tensor): The thresholded CAM tensor of shape (H, W)
        segment (torch.Tensor): The segmentation mask tensor of shape (H, W)
        iou (Optional[float], optional): The IoU score to display. Defaults to None.
        threshold (Optional[float], optional): The threshold value used. Defaults to None.
    """
    assert thresholded_cam.shape == segment.shape, (
        "CAM and segment must have the same dimensions (H, W)"
    )
    assert len(thresholded_cam.shape) == 2 and len(segment.shape) == 2, (
        "Both CAM and segment must be 2D arrays"
    )
    fig, axes = plt.subplots(1, 3, figsize=(15, 5))

    if iou is not None:
        fig.suptitle(f"IoU: {round(iou * 100, 2)}% Threshold: " + str(threshold))

    if img is not None:
        # Visualize the image
        axes[0].imshow(img.permute(1, 2, 0).cpu().numpy())
        axes[0].set_title("Image")
        axes[0].axis("off")

    # Visualize the CAM
    im = axes[1].imshow(thresholded_cam, cmap="jet")
    axes[1].set_title("CAM")
    axes[1].axis("off")
    fig.colorbar(im, ax=axes[1], orientation="vertical", fraction=0.046, pad=0.04)

    # Visualize the segment
    segment_np = segment.cpu().numpy()
    axes[2].imshow(segment_np, cmap="grey")
    axes[2].set_title("Segment")
    axes[2].axis("off")

    plt.tight_layout()
    plt.show()


def visualize_single_raw_cam_and_mask(
    img: Optional[torch.Tensor], cam: torch.Tensor, segment: torch.Tensor
) -> None:
    """
    Visualize the image, raw CAM, and segmentation mask side by side.

    Args:
        img (Optional[torch.Tensor]): The input image tensor of shape (C, H, W) or None
        cam (torch.Tensor): The raw CAM tensor of shape (H, W)
        segment (torch.Tensor): The segmentation mask tensor of shape (H, W)
    """
    assert cam.shape == segment.shape, (
        "CAM and segment must have the same dimensions (H, W)"
    )
    assert len(cam.shape) == 2 and len(segment.shape) == 2, (
        "Both CAM and segment must be 2D arrays (H,W)"
    )
    fig, axes = plt.subplots(1, 3, figsize=(15, 5))

    if img is not None:
        # Visualize the image
        axes[0].imshow(img.permute(1, 2, 0).cpu().numpy())
        axes[0].set_title("Image")
        axes[0].axis("off")

    # Visualize the CAM
    im = axes[1].imshow(cam, cmap="jet")
    axes[1].set_title("CAM")
    axes[1].axis("off")
    fig.colorbar(im, ax=axes[1], orientation="vertical", fraction=0.046, pad=0.04)

    # Visualize the segment
    segment_np = segment.cpu().numpy()
    axes[2].imshow(segment_np, cmap="grey")
    axes[2].set_title("Segment")
    axes[2].axis("off")

    plt.tight_layout()
    plt.show()


def thresholdCAM(cam: torch.Tensor, threshold: float) -> torch.Tensor:
    """
    Apply a threshold to a CAM tensor.

    Args:
        cam (torch.Tensor): The CAM tensor of shape (H, W)
        threshold (float): The threshold value to apply

    Returns:
        torch.Tensor: A binary tensor where values > threshold are 1.0, else 0.0
    """
    return (cam > threshold).float()


def computeIoU(
    cam: torch.Tensor, segment: torch.Tensor, threshold: float, visualize: bool = False
) -> float:
    """
    Compute the Intersection over Union (IoU) between a thresholded CAM and a segmentation mask.

    Args:
        cam (torch.Tensor): The CAM tensor of shape (B, H, W)
        segment (torch.Tensor): The segmentation mask tensor of shape (B, 1, H, W)
        threshold (float): The threshold value to apply to the CAM
        visualize (bool, optional): Whether to visualize the results. Defaults to False.

    Returns:
        float: The IoU score
    """
    cam = thresholdCAM(cam, threshold)

    unique_values = torch.unique(segment)
    assert len(cam.shape) == 3, (
        f"Expected cam to be of shape B, H, W (got {cam.shape})."
    )
    assert len(segment.shape) == 4, (
        f"Expected segment to be of shape B, 1, H, W (got {segment.shape})."
    )

    if len(unique_values) == 3:
        segment = segment == unique_values[:, None, None]  # (3, 256, 256)
        segment[:, 0] += segment[:, 2]
        segment = segment[:, 0]
    elif len(unique_values) == 1:
        segment = segment[:, 0]

    intersection = torch.logical_and(cam, segment).sum().item()
    union = torch.logical_or(cam, segment).sum().item()
    iou = intersection / union if union != 0 else 0.0

    if visualize:
        visualize_cam_and_segment(
            None, cam[0], segment.squeeze(1)[0], iou, threshold.item()
        )
    return iou


def find_optimal_threshold(
    camDataset: torch.utils.data.TensorDataset, num_samples: int = 30
) -> Tuple[float, float]:
    """
    Find the optimal threshold for the CAM (Class Activation Map) by evaluating the Intersection over Union (IoU)
    across a range of threshold values.

    Args:
        camDataset (torch.utils.data.TensorDataset): A dataset containing tuples of (image, CAM, segment).
        num_samples (int, optional): The number of samples to evaluate for each threshold. Defaults to 30.

    Returns:
        Tuple[float, float]: A tuple containing:
            - float: The optimal threshold value that maximizes the mean IoU.
            - float: The IoU score at the optimal threshold.
    """
    assert type(camDataset) is torch.utils.data.TensorDataset, (
        f"Unexpected type for camDataset {type(camDataset)}"
    )

    optimal_threshold = 0
    max_iou_mean = 0
    ious = None

    for threshold in torch.arange(0, 1, 0.05):
        ious = []
        generator = (data for data in camDataset)
        for i, batch in enumerate(generator):
            img, cam, segment = batch
            segment = segment.unsqueeze(0)  # (1,1,H,W)

            iou = computeIoU(cam, segment, threshold, visualize=False)
            ious.append(iou)
            if i + 1 == num_samples:
                break

        ious = torch.tensor(ious)
        iou_mean = ious.mean()

        if iou_mean > max_iou_mean:
            max_iou_mean = iou_mean
            optimal_threshold = threshold

    ious = list(ious)
    print(f"Found optimal threshold: {optimal_threshold} with IoU mean: {max_iou_mean}")
    optimal_threshold_item = (
        optimal_threshold.item()
        if isinstance(optimal_threshold, torch.Tensor)
        else optimal_threshold
    )
    max_iou_mean_item = (
        max_iou_mean.item() if isinstance(max_iou_mean, torch.Tensor) else max_iou_mean
    )

    return round(optimal_threshold_item, 2), round(max_iou_mean_item, 2)


def findOptimalCAMSettings(
    model: nn.Module,
    loader: torch.utils.data.DataLoader,
    cam_type: str,
    num_samples: int = 50,
) -> List[Tuple[int, float, float]]:
    """
    Find optimal CAM settings for each convolutional layer in the model.

    Args:
        model (nn.Module): The model to analyze
        loader (torch.utils.data.DataLoader): DataLoader containing the dataset
        cam_type (str): The type of CAM to use (e.g., 'GradCAM', 'ScoreCAM')
        num_samples (int, optional): Number of samples to evaluate. Defaults to 50.

    Returns:
        List[Tuple[int, float, float]]: A list of tuples containing:
            - int: Layer index
            - float: Optimal threshold
            - float: IoU score at the optimal threshold
    """
    optimal = []
    # Classic CAM can only use one conv layer
    conv_layers = getConvLayers(model)
    layers = [conv_layers[0]] if cam_type == "ClassicCAM" else conv_layers
    for i, layer in enumerate(layers):
        threshold, iou = findLayerCAMThresholdAndIOU(
            model, layer, loader, cam_type, num_samples=num_samples
        )
        optimal.append((i, threshold, iou))
    return optimal


def findLayerCAMThresholdAndIOU(
    model: nn.Module,
    layer: nn.Conv2d,
    loader: torch.utils.data.DataLoader,
    cam_type: str,
    num_samples: int = 50,
) -> Tuple[float, float]:
    """
    Find the optimal threshold and IoU for a specific layer using a specific CAM method.

    Args:
        model (nn.Module): The model to analyze
        layer (nn.Conv2d): The specific convolutional layer to target
        loader (torch.utils.data.DataLoader): DataLoader containing the dataset
        cam_type (str): The type of CAM to use (e.g., 'GradCAM', 'ScoreCAM')
        num_samples (int, optional): Number of samples to evaluate. Defaults to 50.

    Returns:
        Tuple[float, float]: A tuple containing:
            - float: The optimal threshold value
            - float: The IoU score at the optimal threshold
    """
    manager = CAMManager(
        model, loader, target_type="species", target_layer=layer, method=cam_type
    )

    dataset = manager.get_cam_dataset(num_samples=num_samples)
    threshold, iou = find_optimal_threshold(dataset, num_samples=num_samples)
    del dataset
    del manager
    return threshold, iou


def _saveModelCAMSettingsToJson(
    model_name: str,
    settings_name: str,
    cam_settings: List[Tuple[int, float, float]],
    json_path: str = "logs/cam_stats.json",
) -> None:
    """
    Save the CAM settings for a model to a JSON file.

    Args:
        model_name (str): The name of the model
        cam_settings (List[Tuple[int, float, float]]): A list of tuples containing layer index, threshold, and IoU
        json_path (str, optional): Path to the JSON file. Defaults to "logs/cam_stats.json".
    """
    # Create directory if it doesn't exist
    os.makedirs(os.path.dirname(json_path), exist_ok=True)

    # Load existing data if file exists
    data = {}
    if os.path.exists(json_path):
        with open(json_path, "r") as f:
            data = json.load(f)

    # Add or update the model's CAM settings
    if model_name not in data:
        data[model_name] = {}

    data[model_name][settings_name] = [
        {"layer_index": layer_idx, "threshold": threshold, "iou": iou}
        for layer_idx, threshold, iou in cam_settings
    ]

    # Save the updated data
    with open(json_path, "w") as f:
        json.dump(data, f, indent=4)

    print(f"CAM settings for {model_name} saved to {json_path}")

def getBestCAMCheckpoints(num_best=5, json_path="logs/cam_stats.json") -> List[dict]:
    """
    Get the best performing CAM checkpoints based on IoU scores.
    
    Args:
        num_best (int, optional): Number of best checkpoints to return. Defaults to 5.
        json_path (str, optional): Path to the JSON file with CAM statistics. Defaults to "logs/cam_stats.json".
        
    Returns:
        List[dict]: A list of dictionaries containing information about the best checkpoints:
                    - model_name: Name of the model
                    - settings_name: Name of the settings (typically CAM type)
                    - layer_index: Index of the target layer
                    - threshold: Optimal threshold value
                    - iou: IoU score at the optimal threshold
    """
    if not os.path.exists(json_path):
        print(f"Warning: CAM statistics file {json_path} not found.")
        return []
    
    # Load the CAM statistics
    with open(json_path, 'r') as f:
        data = json.load(f)
    
    # Flatten the data structure to get all checkpoints with their IoU scores
    all_checkpoints = []
    for model_name, settings in data.items():
        for settings_name, layers_info in settings.items():
            for layer_info in layers_info:
                all_checkpoints.append({
                    "model_name": model_name,
                    "settings_name": settings_name,
                    "layer_index": layer_info["layer_index"],
                    "threshold": layer_info["threshold"],
                    "iou": layer_info["iou"]
                })
    
    # Sort checkpoints by IoU score in descending order
    sorted_checkpoints = sorted(all_checkpoints, key=lambda x: x["iou"], reverse=True)
    
    # Return the top N checkpoints
    best_checkpoints = sorted_checkpoints[:num_best]
    
    if not best_checkpoints:
        print("No checkpoints found in the CAM statistics file.")
    else:
        print(f"Found {len(best_checkpoints)} best checkpoints:")
        for i, checkpoint in enumerate(best_checkpoints):
            print(f"{i+1}. Model: {checkpoint['model_name']}, "
                  f"Settings: {checkpoint['settings_name']}, "
                  f"Layer: {checkpoint['layer_index']}, "
                  f"IoU: {checkpoint['iou']:.4f}")
    
    return best_checkpoints


if __name__ == "__main__":
<<<<<<< HEAD
    _, loader , _  = data.create_dataloaders(target_type=["species", "segmentation"], batch_size=32)
    
    cam_types = ["GradCAM"]
    
    checkpoint_dir = "checkpoints/run_1"
    generate_only = True
    num_best = 5
    cam_stats_file = os.path.join("logs", "cam_stats.json")

    print("\n------------------------ Evaluating CAMS ---------------------\n")
    print(f"Iterating through {len(checkpoint_dicts)} checkpoints...") 
=======
    _, _, loader = data.create_dataloaders(
        target_type=["species", "segmentation"], batch_size=32
    )

    cam_types = ["ClassicCAM"]

    print("\n------------------------ Generating CAMS ---------------------\n")
    print(f"Iterating through {len(checkpoint_dicts)} checkpoints...")
>>>>>>> cb68daec
    ### Load model checkpoint
    for checkpoint in checkpoint_dicts:
        if generate_only:
            print(f"Skipping CAM evaluation, moving on to CAM Dataset generation based on {cam_stats_file}")
            break

        if not checkpoint.get("model_path"):
            print("Checkpoint does not have a model path.")
            continue

        path = checkpoint["model_path"]
        path_parts = path.split("_")
        checkpoint_path = os.path.join(checkpoints_dir, path)

        trainer = Trainer()
        if path_parts[0] == "cnn":
            backbone = CNNBackbone()
            trainer.set_model(backbone, checkpoint["heads"], checkpoint_path)
        elif path_parts[0] == "res":
            size = checkpoint["size"]
            backbone = ResNetBackbone(model_type=f"resnet" + size)
            [head.change_adapter("res" + size) for head in checkpoint["heads"]]
            trainer.set_model(
                backbone, checkpoint["heads"], checkpoint_path + "_" + size
            )

        checkpoint_file_path = trainer.checkpoint_path(checkpoint["epoch"])
        trainer.load_checkpoint(checkpoint_file_path)

        ### enumerate through heads
        for head_index, head in enumerate(trainer.heads):
            model = TrainedModel(backbone=trainer.backbone, head=head)
            target_type = path_parts[head_index + 1]

            """
            According to a quick research, and also the results of the CAMS
            generated, the bbox head is not compatible with the CAMs methods
            from the library; there are separate CAM methods for bounding boxes.

            Do note this line is only here for the multi-head case, we should
            just not include bbox single head models in checkpoint_dicts.
            """
            if target_type == "bbox":
                del model
                continue

            ### enumerate through cam types
            for cam in cam_types:
                model_name = (
                    checkpoint["model_path"] + "_" + checkpoint["size"]
                    if "size" in checkpoint
                    else checkpoint["model_path"]
                )
                settings_name = f"{head.name}_{cam}"

                print(f"Generating {cam} for {path} head {target_type}")
<<<<<<< HEAD
                cam_settings = findOptimalCAMSettings(model, loader, cam, num_samples = 100)
                _saveModelCAMSettingsToJson(model_name, settings_name, cam_settings)


    print("\n------------------------ Generating CAM Datasets with best checkpoints ---------------------\n")
    best_checkpoints = getBestCAMCheckpoints(num_best=num_best, json_path=cam_stats_file)
    loader, _ , _  = data.create_dataloaders(target_type=["species", "segmentation"], batch_size=32) ### use train_loader for this

    for checkpoint in best_checkpoints: # dict_keys(['model_name', 'settings_name', 'layer_index', 'threshold', 'iou'])
        path = checkpoint["model_name"]
        path_parts = path.split("_")
        checkpoint_path = os.path.join(checkpoint_dir, path)

        trainer = Trainer()

        model_schema = model_str_to_model_schema(checkpoint['model_name'], "")
    
        trainer.set_model(model_schema['backbone'], model_schema["heads"], checkpoint_path)
        
        
        ## find checkpoint file and epoch using glob
        checkpoint_pattern = os.path.join(os.path.dirname(checkpoint_path), f"{checkpoint['model_name']}*.pt")
        checkpoint_files = glob.glob(checkpoint_pattern)
        
        assert len(checkpoint_files) == 1, f"Expected exactly one checkpoint file for {checkpoint['model_name']}, found {len(checkpoint_files)}"
        
        # Extract the epoch from the filename
        checkpoint_file = checkpoint_files[0]
        checkpoint["epoch"] = int(checkpoint_file.split("epoch")[-1].split(".")[0])
        checkpoint_file_path = trainer.checkpoint_path(checkpoint["epoch"])
        trainer.load_checkpoint(checkpoint_file_path)

        # Extract the cam type and head setting
        settings = checkpoint['settings_name']
        head_name, cam_name = settings.split("_")
        print(head_name, cam_name)
        target_head = None
        
        ### find head reference
        assert head_name in [head.name for head in trainer.heads], f"Head {head_name} not found in trainer.heads: {trainer.heads}"
        for head in trainer.heads:
            if head.name == head_name:
                target_head = head


        model = TrainedModel(backbone=trainer.backbone, head=target_head)
        target_type = "species" if "2" in head_name or "3" in head_name else "breed"
        
        print(f"Generating {cam_name} dataset for {path} head {target_type}:") 
        target_layer = findConvLayerByIndex(model, checkpoint['layer_index'])
        manager = CAMManager(model, loader, target_type, cam_name, target_layer)
        dataset = manager.get_cam_dataset()

        # Create directory if it doesn't exist
        os.makedirs('camdatasets', exist_ok=True)

        target_path =  os.path.join("cam_datasets", checkpoint['model_name']+"_"+checkpoint['settings_name']+f"_idx{checkpoint['layer_index']}_cams.pt")

        # Save the dataset
        torch.save(dataset,target_path)

        # Verify the dataset was saved and print its location
        print(f"Dataset saved to: {os.path.abspath( os.path.join("cam_datasets", checkpoint['model_name']+"_"+checkpoint['settings_name']+f"_idx{checkpoint['layer_index']}_cams.pt"))}")
        print(f"Dataset contains {len(dataset)}")
=======
                cam_settings = findOptimalCAMSettings(
                    model, loader, cam, num_samples=100
                )
                _saveModelCAMSettingsToJson(model_name, settings_name, cam_settings)

            del model
>>>>>>> cb68daec
<|MERGE_RESOLUTION|>--- conflicted
+++ resolved
@@ -17,12 +17,8 @@
 import matplotlib.pyplot as plt
 import json
 import os
-<<<<<<< HEAD
 from typing import List, Tuple, Optional, Union, Any
 import glob
-=======
-from typing import List, Tuple, Optional
->>>>>>> cb68daec
 
 # TODO: Set the right list of checkpoints to generate
 checkpoint_dicts = [
@@ -68,31 +64,6 @@
     # --- ResNet-based models (sizes: 18, 50, 101) ---
     # res_breed_species
     {
-        "model_path": "cnn_species",
-        "heads": [ClassifierHead(NUM_SPECIES, adapter="CNN")],
-        "epoch": 10,
-    },
-    {
-        "model_path": "cnn_breed_species",
-        "heads": [ClassifierHead(NUM_BREEDS, adapter="CNN"), ClassifierHead(NUM_SPECIES, adapter="CNN")],
-        "epoch": 20,
-    },
-    {
-        "model_path": "cnn_species_breed_bbox",
-        "heads": [ClassifierHead(NUM_SPECIES, adapter="CNN"), ClassifierHead(NUM_BREEDS, adapter="CNN"), BboxHead(adapter="CNN")],
-        "epoch": 15,
-    },
-    {
-        "model_path": "cnn_breed_bbox",
-        "heads": [ClassifierHead(NUM_BREEDS, adapter="CNN"), BboxHead(adapter="CNN")],
-        "epoch": 20,
-    },
-    {
-        "model_path": "cnn_breed",
-        "heads": [ClassifierHead(NUM_BREEDS, adapter="CNN")],
-        "epoch": 20,
-    },
-    {
         "model_path": "res_breed_species",
         "heads": [
             ClassifierHead(NUM_BREEDS, adapter="res18"),
@@ -257,15 +228,8 @@
         "epoch": 5,
         "size": "50",
     },
-    {
-        "model_path": "res_bbox",
-        "heads": [BboxHead(adapter="res101")],
-        "epoch": 5,
-        "size": "101",
-    },
 ]
 
-<<<<<<< HEAD
 def model_str_to_model_schema(model_str: str, epoch: int) -> dict:
     """
     Convert a model string to a model schema dictionary.
@@ -324,8 +288,6 @@
     return schema
 
 
-=======
->>>>>>> cb68daec
 
 def getConvLayers(model: nn.Module) -> List[nn.Conv2d]:
     return [m for m in model.modules() if isinstance(m, nn.Conv2d)]
@@ -714,7 +676,6 @@
 
 
 if __name__ == "__main__":
-<<<<<<< HEAD
     _, loader , _  = data.create_dataloaders(target_type=["species", "segmentation"], batch_size=32)
     
     cam_types = ["GradCAM"]
@@ -726,16 +687,6 @@
 
     print("\n------------------------ Evaluating CAMS ---------------------\n")
     print(f"Iterating through {len(checkpoint_dicts)} checkpoints...") 
-=======
-    _, _, loader = data.create_dataloaders(
-        target_type=["species", "segmentation"], batch_size=32
-    )
-
-    cam_types = ["ClassicCAM"]
-
-    print("\n------------------------ Generating CAMS ---------------------\n")
-    print(f"Iterating through {len(checkpoint_dicts)} checkpoints...")
->>>>>>> cb68daec
     ### Load model checkpoint
     for checkpoint in checkpoint_dicts:
         if generate_only:
@@ -792,9 +743,12 @@
                 settings_name = f"{head.name}_{cam}"
 
                 print(f"Generating {cam} for {path} head {target_type}")
-<<<<<<< HEAD
-                cam_settings = findOptimalCAMSettings(model, loader, cam, num_samples = 100)
+                cam_settings = findOptimalCAMSettings(
+                    model, loader, cam, num_samples=100
+                )
                 _saveModelCAMSettingsToJson(model_name, settings_name, cam_settings)
+
+            del model
 
 
     print("\n------------------------ Generating CAM Datasets with best checkpoints ---------------------\n")
@@ -837,7 +791,6 @@
             if head.name == head_name:
                 target_head = head
 
-
         model = TrainedModel(backbone=trainer.backbone, head=target_head)
         target_type = "species" if "2" in head_name or "3" in head_name else "breed"
         
@@ -856,12 +809,4 @@
 
         # Verify the dataset was saved and print its location
         print(f"Dataset saved to: {os.path.abspath( os.path.join("cam_datasets", checkpoint['model_name']+"_"+checkpoint['settings_name']+f"_idx{checkpoint['layer_index']}_cams.pt"))}")
-        print(f"Dataset contains {len(dataset)}")
-=======
-                cam_settings = findOptimalCAMSettings(
-                    model, loader, cam, num_samples=100
-                )
-                _saveModelCAMSettingsToJson(model_name, settings_name, cam_settings)
-
-            del model
->>>>>>> cb68daec
+        print(f"Dataset contains {len(dataset)}")