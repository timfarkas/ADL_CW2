--- conflicted
+++ resolved
@@ -32,7 +32,7 @@
 
 set_seed(42)
 
-"""Define device"""
+'''Define device'''
 device = torch.device(
     "cuda"
     if torch.cuda.is_available()
@@ -41,7 +41,7 @@
     else "cpu"
 )
 
-"""Create directories"""
+'''Create directories'''
 log_dir = os.path.join("checkpoints", "Bootstrap")
 os.makedirs(log_dir, exist_ok=True)
 model_dir = os.path.join(log_dir, "model")
@@ -51,13 +51,13 @@
 pre_dir = os.path.join(log_dir, "predicted_masks")
 os.makedirs(model_dir, exist_ok=True)
 
-"""Clean files in checkpoint"""  # this part of code needs to be disabled if going to use local saved models
+'''Clean files in checkpoint'''  # this part of code needs to be disabled if going to use local saved models
 for root, dirs, files in os.walk(log_dir):
     for file in files:
         file_path = os.path.join(root, file)
         os.remove(file_path)
 
-"""Preparing datasets"""
+'''Preparing datasets'''
 batch_size = 64
 classification_mode = "breed"
 model_type = "CNN"
@@ -66,8 +66,7 @@
     resize_size=64,
     target_type=[classification_mode, "segmentation"],
     lazy_loading=True,
-    shuffle=False,
-)
+    shuffle=False)
 
 import matplotlib.pyplot as plt
 import torch
@@ -115,15 +114,15 @@
 
 
 print("Loading CAM dataset...")
-resized_data = torch.load("cam_data/resized_64_species_breed_cam_mask_raw.pt")
+resized_data = (torch.load("cam_data/resized_64_species_breed_cam_mask_raw.pt"))
 #
-"""Evaluating CAM"""
+'''Evaluating CAM'''
 # threshold = 0
 # for i in range(1, 7):
 #     evaluate_dataset(resized_data, 8, f"evaluation_tred{threshold}", threshold=threshold, output_dir=eva_dir)
 #     threshold = round(threshold + 0.1, 2)
 
-"""Binarize CAM as training labels and create dataloader"""
+'''Binarize CAM as training labels and create dataloader'''
 cam_threshold = 0.2
 binarized_data = []
 sample_count = 0
@@ -148,153 +147,99 @@
 )
 dataloader_new = DataLoader(new_dataset, batch_size=batch_size, shuffle=False)
 
-"""Get ground truth samples for evaluation"""
-gt_sample_loader = create_sample_loader_from_existing_loader(
-    dataloader_val, 100, 64, False
-)
-
-"""Get ground truth samples for add-on training"""
+'''Get ground truth samples for evaluation'''
+gt_sample_loader = create_sample_loader_from_existing_loader(dataloader_val, 100, 64, False)
+
+'''Get ground truth samples for add-on training'''
 train_data = [dataloader_train.dataset[i] for i in range(100)]
 gt_data_for_train = [
-    (
-        img,
-        get_binary_from_normalization(mask["segmentation"]),
-        get_binary_from_normalization(mask["segmentation"]),
-    )
-    for img, mask in train_data
-]
+    (img, get_binary_from_normalization(mask["segmentation"]), get_binary_from_normalization(mask["segmentation"]),)
+    for img, mask in train_data]
 gt_data_for_train = TensorDataset(
     torch.stack([x[0] for x in gt_data_for_train]),
     torch.stack([x[1] for x in gt_data_for_train]),
     torch.stack([x[2] for x in gt_data_for_train]),
 )
 
-"""Preparing for selflearning(bootstraping)"""
-Skip_first_round = True  # if true, will use the model"first_round_model.pt" saved at current folder to save time
+'''Preparing for selflearning(bootstraping)'''
+Skip_first_round = True # if true, will use the model"first_round_model.pt" saved at current folder to save time
 Use_Bootstrap_Models = False  # if true, will used saved models in bootstrap interations
 Addon_Dataset = False  # if true, new dataset will be added on original dataset and passed to the next round altogether
 Add_Groundtruth = True  # if true, new ground truth will be added in the training loop. Doesn't work together with Addon_dataset
 TrainSeed = False  # if true, will use seed-loss in training process (not quite work with Add_on)
-<<<<<<< HEAD
 GrabCut = False # if true, will use GrabCut in the process of generating new pseudo labels
 Mixlabel = False  # if true, will use mixlabel in the process generating new pseudo labels
 filter = 0 # value of threshold for simple filter
-=======
-GrabCut = (
-    True  # if true, will use GrabCut in the process of generating new pseudo labels
-)
-Mixlabel = (
-    False  # if true, will use mixlabel in the process generating new pseudo labels
-)
-filter = 0  # value of threshold for simple filter
->>>>>>> 9f055a8b
-
-
-epochs = 5  # number of epochs each round
-BOOTSTRAP_ROUNDS = 10  # maximum number of self-training
-"""Running Bootstrap"""
+
+
+epochs = 5 # number of epochs each round
+BOOTSTRAP_ROUNDS = 10 # maximum number of self-training
+'''Running Bootstrap'''
 for round_num in range(1, BOOTSTRAP_ROUNDS + 1):
     print(f"\nBootstrapping Round {round_num}")
     model_new = UNet(3, 1).to(device)  # each round, create a new model
 
-    if (
-        round_num == 1
-    ):  # the first round should always use the dataset get from CAM, while other rounds should use dataset from previous round
+    if round_num == 1:  # the first round should always use the dataset get from CAM, while other rounds should use dataset from previous round
         dataloader_bootstrap = dataloader_new
     print(f"Dataset: {len(dataloader_bootstrap.dataset)} samples")
 
     loss_function = nn.BCEWithLogitsLoss()
 
-    model_path = os.path.join(
-        model_dir,
-        f"Grabct{GrabCut}_Seed{TrainSeed}_filter{filter}_epoch{epochs}_addon{Addon_Dataset}_bootstrap_round{round_num}.pt",
-    )
-
-    if (
-        round_num == 1 and Skip_first_round
-    ):  # since firstround process will always be the same(only number of epochs may be different), can used saved first round model to save time
+    model_path = os.path.join(model_dir,
+                              f"Grabct{GrabCut}_Seed{TrainSeed}_filter{filter}_epoch{epochs}_addon{Addon_Dataset}_bootstrap_round{round_num}.pt")
+
+    if round_num == 1 and Skip_first_round:  # since firstround process will always be the same(only number of epochs may be different), can used saved first round model to save time
         model_new = UNet(3, 1).to(device)
-        model_new.load_state_dict(torch.load("first_round_model.pt"))
+        model_new.load_state_dict(torch.load(f"first_round_model.pt"))
         print("Model loaded successfully.")
-    elif Use_Bootstrap_Models and os.path.exists(
-        model_path
-    ):  # if going to use pre-saved boostrap models
+    elif Use_Bootstrap_Models and os.path.exists(model_path):  # if going to use pre-saved boostrap models
         model_new = UNet(3, 1).to(device)
         model_new.load_state_dict(torch.load(f"{model_path}"))
         print("Model loaded successfully.")
     else:
         if TrainSeed:  # if use seed loss method in training loop
             SelfTraining.fit_sgd_seed(
-                model_new,
-                dataloader_bootstrap,
-                epochs,
-                0.05,
-                loss_function,
-                model_path,
-                device=device,
-                threshold=0.1,
+                model_new, dataloader_bootstrap, epochs, 0.05, loss_function, model_path, device=device, threshold=0.1
             )
         else:  # normal training method
             SelfTraining.fit_sgd_pixel(
-                model_new,
-                dataloader_bootstrap,
-                epochs,
-                0.05,
-                loss_function,
-                model_path,
-                device=device,
+                model_new, dataloader_bootstrap, epochs, 0.05, loss_function, model_path, device=device
             )
 
     model_new.eval()
 
-    """checking loader by visualization"""
+    '''checking loader by visualization'''
 
     threshold = 0.2  # threshold for evaluating the model against ground-truth samples
     for i in range(2):
-        evaluate_model(
-            model_new,
-            gt_sample_loader,
-            8,
-            f"bootstrap_round_{round_num}",
-            threshold=threshold,
-            output_dir=eva_dir,
-        )
+        evaluate_model(model_new, gt_sample_loader, 8, f"bootstrap_round_{round_num}", threshold=threshold,
+                       output_dir=eva_dir)
         threshold = round(threshold + 0.3, 2)
 
     print("Generating new dataset from prediction")
 
-    if GrabCut:  # use GrabCut as filter when generating new labels
+    if GrabCut: # use GrabCut as filter when generating new labels
         new_dataset_predict = SelfTraining.predict_segmentation_dataset_with_grabcut(
-            model_new, dataloader_new, threshold=0.2
-        )
+            model_new, dataloader_new, threshold=0.2)
     elif Mixlabel:  # The Mixlabel method needs to take probability input, however the input for the first round is binary (binaried CAM). We have to skip first round when mixlabels
         if round_num == 1:
-            new_dataset_predict = (
-                SelfTraining.predict_segmentation_dataset_with_basicfilter(
-                    model_new, dataloader_new, threshold=0
-                )
-            )
+            new_dataset_predict = SelfTraining.predict_segmentation_dataset_with_basicfilter(
+                model_new, dataloader_new, threshold=0)
         else:
-            new_dataset_predict = (
-                SelfTraining.predict_segmentation_dataset_with_mixlabel(
-                    model_new, dataloader_bootstrap, threshold=0.2
-                )
-            )
-    else:  # basic way of generating new labels by simply applying a filter based on a threshold value
-        new_dataset_predict = (
-            SelfTraining.predict_segmentation_dataset_with_basicfilter(
-                model_new, dataloader_new, threshold=filter
-            )
-        )
-
-    # saved the newly-generated dataset for visualization
+            new_dataset_predict = SelfTraining.predict_segmentation_dataset_with_mixlabel(
+                model_new, dataloader_bootstrap, threshold=0.2)
+    else: # basic way of generating new labels by simply applying a filter based on a threshold value
+        new_dataset_predict = SelfTraining.predict_segmentation_dataset_with_basicfilter(
+            model_new, dataloader_new, threshold=filter)
+
+    #saved the newly-generated dataset for visualization
     SelfTraining.visualize_predicted_masks(
         new_dataset_predict,
         num_samples=8,
         save_path=f"{pre_dir}/Seed{TrainSeed}_Grabct{GrabCut}_filter{filter}_epoch{epochs}_addon{Addon_Dataset}_bootstrap_round{round_num}.png",
     )
 
-    if Addon_Dataset:  # this will add new dataset on top of oringinal dataset and double the number of samples
+    if Addon_Dataset: #this will add new dataset on top of oringinal dataset and double the number of samples
         all_images = torch.cat(
             [dataloader_new.dataset.tensors[0], new_dataset_predict.tensors[0]], dim=0
         )
@@ -305,47 +250,22 @@
             [dataloader_new.dataset.tensors[2], new_dataset_predict.tensors[2]], dim=0
         )
         new_dataset = TensorDataset(all_images, all_labels, all_masks)
-        dataloader_bootstrap = DataLoader(
-            new_dataset, batch_size=batch_size, shuffle=False
-        )
-
-<<<<<<< HEAD
+        dataloader_bootstrap = DataLoader(new_dataset, batch_size=batch_size, shuffle=False)
+
     elif Add_Groundtruth: #this will add some ground truth samples in the training loop
-        replication_factor = 10
-=======
-    elif (
-        Add_Groundtruth
-    ):  # this will add some ground truth samples in the training loop
         replication_factor = 1
->>>>>>> 9f055a8b
-
-        gt_images_repeated = torch.cat(
-            [gt_data_for_train.tensors[0]] * replication_factor, dim=0
-        )
-        gt_labels_repeated = torch.cat(
-            [gt_data_for_train.tensors[1]] * replication_factor, dim=0
-        )
-        gt_masks_repeated = torch.cat(
-            [gt_data_for_train.tensors[2]] * replication_factor, dim=0
-        )
+
+        gt_images_repeated = torch.cat([gt_data_for_train.tensors[0]] * replication_factor, dim=0)
+        gt_labels_repeated = torch.cat([gt_data_for_train.tensors[1]] * replication_factor, dim=0)
+        gt_masks_repeated = torch.cat([gt_data_for_train.tensors[2]] * replication_factor, dim=0)
 
         # Concatenate with pseudo-labeled dataset
-        all_images = torch.cat(
-            [new_dataset_predict.tensors[0], gt_images_repeated], dim=0
-        )
-        all_labels = torch.cat(
-            [new_dataset_predict.tensors[1], gt_labels_repeated], dim=0
-        )
-        all_masks = torch.cat(
-            [new_dataset_predict.tensors[2], gt_masks_repeated], dim=0
-        )
+        all_images = torch.cat([new_dataset_predict.tensors[0], gt_images_repeated], dim=0)
+        all_labels = torch.cat([new_dataset_predict.tensors[1], gt_labels_repeated], dim=0)
+        all_masks = torch.cat([new_dataset_predict.tensors[2], gt_masks_repeated], dim=0)
         new_dataset = TensorDataset(all_images, all_labels, all_masks)
-        dataloader_bootstrap = DataLoader(
-            new_dataset, batch_size=batch_size, shuffle=True
-        )
+        dataloader_bootstrap = DataLoader(new_dataset, batch_size=batch_size, shuffle=True)
     else:
-        dataloader_bootstrap = DataLoader(
-            new_dataset_predict, batch_size=batch_size, shuffle=False
-        )
+        dataloader_bootstrap = DataLoader(new_dataset_predict, batch_size=batch_size, shuffle=False)
 
     print(f"Round {round_num} finished")